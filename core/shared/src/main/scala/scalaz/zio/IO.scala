--- conflicted
+++ resolved
@@ -141,9 +141,10 @@
   final def parWith[E1 >: E, B, C](that: IO[E1, B])(f: (A, B) => C): IO[E1, C] = {
     def coordinate[A, B](f: (A, B) => C)(winner: Fiber[E1, A], loser: Fiber[E1, B]): IO[E1, C] =
       winner.observe.flatMap {
-        case ExitResult.Completed(_)   => winner.zipWith(loser)(f).join
-        case ExitResult.Failed(e, ts)  => loser.interrupt *> IO.fail0(e, ts)
-        case ExitResult.Terminated(ts) => loser.interrupt *> IO.terminate0(ts)
+        case ExitResult.Completed(_)        => winner.zipWith(loser)(f).join
+        case ExitResult.Failed(e, ts)       => loser.interrupt *> IO.fail0(e, ts)
+        case ExitResult.Interrupted(es, ts) => loser.interrupt *> IO.interrupt(es, ts)
+        case ExitResult.Terminated(t, ts)   => loser.interrupt *> IO.terminate0(t, ts)
       }
     (self raceWith that)(coordinate(f), coordinate((y: B, x: A) => f(x, y)))
   }
@@ -728,17 +729,6 @@
     final val AsyncIOEffect   = 6
     final val Redeem          = 7
     final val Fork            = 8
-<<<<<<< HEAD
-    final val Race            = 9
-    final val Suspend         = 10
-    final val Uninterruptible = 11
-    final val Sleep           = 12
-    final val Supervise       = 13
-    final val Terminate       = 14
-    final val Supervisor      = 15
-    final val Ensuring        = 16
-    final val Interrupt       = 17
-=======
     final val Suspend         = 9
     final val Uninterruptible = 10
     final val Sleep           = 11
@@ -746,7 +736,7 @@
     final val Terminate       = 13
     final val Supervisor      = 14
     final val Ensuring        = 15
->>>>>>> 6f36edd6
+    final val Interrupt       = 16
   }
   final class FlatMap[E, A0, A] private[IO] (val io: IO[E, A0], val flatMapper: A0 => IO[E, A]) extends IO[E, A] {
     override def tag = Tags.FlatMap
