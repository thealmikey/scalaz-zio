package scalaz.zio

/**
 * A `Managed[E, A]` is a managed resource of type `A`, which may be used by
 * invoking the `use` method of the resource. The resource will be automatically
 * acquired before the resource is used, and automatically released after the
 * resource is used.
 *
 * Resources do not survive the scope of `use`, meaning that if you attempt to
 * capture the resource, leak it from `use`, and then use it after the resource
 * has been consumed, the resource will not be valid anymore and may fail with
 * some checked error, as per the type of the functions provided by the resource.
 */
sealed abstract class Managed[-R, +E, +A] extends Serializable { self =>
  type A0 <: A

  protected def acquire: ZIO[R, E, A0]

  protected def release: A0 => UIO[_]

  def use[R1 <: R, E1 >: E, A1](f: A => ZIO[R1, E1, A1]): ZIO[R1, E1, A1]

  final def use_[R1 <: R, E1 >: E, A](f: ZIO[R1, E1, A]): ZIO[R1, E1, A] =
    use(_ => f)

  final def map[A1](f0: A => A1): Managed[R, E, A1] =
    new Managed[R, E, A1] {
      type A0 = A1

      protected def acquire: IO[E, A1] = IO.never

      protected def release: A1 => IO[Nothing, Unit] = _ => IO.unit

      final def use[R1 <: R, E1 >: E, A](f: A1 => ZIO[R1, E1, A]): ZIO[R1, E1, A] =
        self.use(r => f(f0(r)))
    }

  final def flatMap[R1 <: R, E1 >: E, A1](f0: A => Managed[R1, E1, A1]): Managed[R1, E1, A1] =
    new Managed[R1, E1, A1] {
      type A0 = A1

      protected def acquire: ZIO[R1, E1, A1] = IO.never

      protected def release: A1 => UIO[Unit] = _ => IO.unit

      final def use[R2 <: R1, E2 >: E1, A](f: A1 => ZIO[R2, E2, A]): ZIO[R2, E2, A] =
        self.use { r =>
          f0(r).use { r1 =>
            f(r1)
          }
        }
    }

  final def *>[R1 <: R, E1 >: E, A1](that: Managed[R1, E1, A1]): Managed[R1, E1, A1] =
    flatMap(_ => that)

  final def <*[R1 <: R, E1 >: E, A1](that: Managed[R1, E1, A1]): Managed[R1, E1, A] =
    flatMap(r => that.map(_ => r))

  final def zipWith[R1 <: R, E1 >: E, A1, A2](that: Managed[R1, E1, A1])(f: (A, A1) => A2): Managed[R1, E1, A2] =
    flatMap(r => that.map(r1 => f(r, r1)))

  final def zip[R1 <: R, E1 >: E, A1](that: Managed[R1, E1, A1]): Managed[R1, E1, (A, A1)] =
    zipWith(that)((_, _))

  final def zipWithPar[R1 <: R, E1 >: E, A1, A2](that: Managed[R1, E1, A1])(f0: (A, A1) => A2): Managed[R1, E1, A2] =
    new Managed[R1, E1, A2] {
      type A0 = A2

      protected def acquire: ZIO[R1, E1, A2] = IO.never

      protected def release: A2 => UIO[Unit] = _ => IO.unit

      def use[R2 <: R1, E2 >: E1, A](f: A2 => ZIO[R2, E2, A]): ZIO[R2, E2, A] = {
        val acquireBoth = self.acquire.zipPar(that.acquire)

        def releaseBoth(pair: (self.A0, that.A0)): UIO[Unit] =
          self.release(pair._1).zipPar(that.release(pair._2)) *> IO.unit

        acquireBoth.bracket[R2, E2, A](releaseBoth) {
          case (r, r1) => f(f0(r, r1))
        }
      }
    }

  final def zipPar[R1 <: R, E1 >: E, A1](that: Managed[R1, E1, A1]): Managed[R1, E1, (A, A1)] =
    zipWithPar(that)((_, _))
}

object Managed {

  /**
   * Lifts an `IO[E, A]`` into `Managed[E, A]`` with a release action.
   */
<<<<<<< HEAD
  final def apply[R, E, A](a: ZIO[R, E, A])(r: A => UIO[_]): Managed[R, E, A] =
    new Managed[R, E, A] {
      type A0 = A
=======
  final def make[E, R](a: IO[E, R])(r: R => IO[Nothing, _]): Managed[E, R] =
    new Managed[E, R] {
      type R0 = R
>>>>>>> f9410029

      protected def acquire: ZIO[R, E, A] = a

      protected def release: A => UIO[_] = r

      final def use[R1 <: R, E1 >: E, A1](f: A => ZIO[R1, E1, A1]): ZIO[R1, E1, A1] =
        acquire.bracket[R1, E1, A1](release)(f)
    }

  /**
   * Lifts an IO[E, A] into Managed[E, A] with no release action. Use
   * with care.
   */
  final def liftIO[R, E, A](fa: ZIO[R, E, A]): Managed[R, E, A] =
    new Managed[R, E, A] {
      type A0 = A

      protected def acquire: ZIO[R, E, A] = fa

      protected def release: A => UIO[_] = _ => IO.unit

      final def use[R1 <: R, E1 >: E, A1](f: A => ZIO[R1, E1, A1]): ZIO[R1, E1, A1] =
        fa flatMap f
    }

  /**
   * Unwraps a `Managed` that is inside an `IO`.
   */
  final def unwrap[R, E, A](fa: ZIO[R, E, Managed[R, E, A]]): Managed[R, E, A] =
    new Managed[R, E, A] {
      type A0 = A

      protected def acquire: ZIO[R, E, A] = IO.never

      protected def release: A => UIO[Unit] = _ => IO.unit

      final def use[R1 <: R, E1 >: E, A1](f: A => ZIO[R1, E1, A1]): ZIO[R1, E1, A1] =
        fa flatMap (_ use f)
    }

  /**
   * Lifts a strict, pure value into a Managed.
   */
  final def succeed[A](r: A): Managed[Any, Nothing, A] =
    new Managed[Any, Nothing, A] {
      type A0 = A

      protected def acquire: UIO[A] = IO.succeed(r)

      protected def release: A => UIO[_] = _ => IO.unit

      final def use[R <: Any, E >: Nothing, A1](f: A => ZIO[R, E, A1]): ZIO[R, E, A1] = f(r)
    }

  /**
   * Lifts a by-name, pure value into a Managed.
   */
  final def succeedLazy[A](r: => A): Managed[Any, Nothing, A] =
    new Managed[Any, Nothing, A] {
      type A0 = A

      protected def acquire: UIO[A] = IO.succeedLazy(r)

      protected def release: A => UIO[_] = _ => IO.unit

      final def use[R <: Any, E >: Nothing, A1](f: A => ZIO[R, E, A1]): ZIO[R, E, A1] = f(r)
    }

  final def traverse[R, E, A, A1](as: Iterable[A])(f: A => Managed[R, E, A1]): Managed[R, E, List[A1]] =
    as.foldRight[Managed[R, E, List[A1]]](succeed(Nil)) { (a, m) =>
      f(a).zipWith(m)(_ :: _)
    }

  final def sequence[R, E, A](ms: Iterable[Managed[R, E, A]]): Managed[R, E, List[A]] =
    traverse(ms)(identity)
}<|MERGE_RESOLUTION|>--- conflicted
+++ resolved
@@ -92,15 +92,9 @@
   /**
    * Lifts an `IO[E, A]`` into `Managed[E, A]`` with a release action.
    */
-<<<<<<< HEAD
-  final def apply[R, E, A](a: ZIO[R, E, A])(r: A => UIO[_]): Managed[R, E, A] =
+  final def make[R, E, A](a: ZIO[R, E, A])(r: A => UIO[_]): Managed[R, E, A] =
     new Managed[R, E, A] {
       type A0 = A
-=======
-  final def make[E, R](a: IO[E, R])(r: R => IO[Nothing, _]): Managed[E, R] =
-    new Managed[E, R] {
-      type R0 = R
->>>>>>> f9410029
 
       protected def acquire: ZIO[R, E, A] = a
 
