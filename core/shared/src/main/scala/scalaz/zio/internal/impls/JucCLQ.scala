--- conflicted
+++ resolved
@@ -4,13 +4,8 @@
 import scalaz.zio.internal.MutableConcurrentQueue
 import java.util.concurrent.atomic.AtomicLong
 
-<<<<<<< HEAD
 class JucCLQ[A] extends MutableConcurrentQueue[A] with Serializable {
-  override val capacity: Int = Int.MaxValue
-=======
-class JucCLQ[A] extends MutableConcurrentQueue[A] {
   override final val capacity: Int = Int.MaxValue
->>>>>>> 24b01662
 
   private[this] val jucConcurrentQueue = new ConcurrentLinkedQueue[A]()
 
